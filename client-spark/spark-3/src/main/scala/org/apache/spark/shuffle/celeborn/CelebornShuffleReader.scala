/*
 * Licensed to the Apache Software Foundation (ASF) under one or more
 * contributor license agreements.  See the NOTICE file distributed with
 * this work for additional information regarding copyright ownership.
 * The ASF licenses this file to You under the Apache License, Version 2.0
 * (the "License"); you may not use this file except in compliance with
 * the License.  You may obtain a copy of the License at
 *
 *    http://www.apache.org/licenses/LICENSE-2.0
 *
 * Unless required by applicable law or agreed to in writing, software
 * distributed under the License is distributed on an "AS IS" BASIS,
 * WITHOUT WARRANTIES OR CONDITIONS OF ANY KIND, either express or implied.
 * See the License for the specific language governing permissions and
 * limitations under the License.
 */

package org.apache.spark.shuffle.celeborn

import java.io.IOException
import java.util
import java.util.concurrent.{ConcurrentHashMap, ThreadPoolExecutor, TimeUnit}
import java.util.concurrent.atomic.AtomicReference
import scala.collection.JavaConverters._
import org.apache.spark.{Aggregator, InterruptibleIterator, ShuffleDependency, TaskContext}
import org.apache.spark.celeborn.ExceptionMakerHelper
import org.apache.spark.internal.Logging
import org.apache.spark.serializer.SerializerInstance
import org.apache.spark.shuffle.{FetchFailedException, ShuffleReadMetricsReporter, ShuffleReader}
import org.apache.spark.shuffle.celeborn.CelebornShuffleReader.streamCreatorPool
import org.apache.spark.util.CompletionIterator
import org.apache.spark.util.collection.ExternalSorter
import org.apache.celeborn.client.ShuffleClient
import org.apache.celeborn.client.read.{CelebornInputStream, MetricsCallback}
import org.apache.celeborn.common.CelebornConf
import org.apache.celeborn.common.exception.{CelebornIOException, PartitionUnRetryAbleException}
import org.apache.celeborn.common.network.client.TransportClient
import org.apache.celeborn.common.network.protocol.TransportMessage
import org.apache.celeborn.common.protocol.{MessageType, PartitionLocation, PbOpenStreamList, PbOpenStreamListResponse, PbStreamHandler}
import org.apache.celeborn.common.protocol.message.StatusCode
import org.apache.celeborn.common.util.{JavaUtils, ThreadUtils, Utils}
<<<<<<< HEAD

import scala.collection.Iterator
import scala.reflect.ClassTag.Any
=======
>>>>>>> 5875f687

class CelebornShuffleReader[K, C](
    handle: CelebornShuffleHandle[K, _, C],
    startPartition: Int,
    endPartition: Int,
    startMapIndex: Int = 0,
    endMapIndex: Int = Int.MaxValue,
    context: TaskContext,
    conf: CelebornConf,
    metrics: ShuffleReadMetricsReporter,
    shuffleIdTracker: ExecutorShuffleIdTracker)
  extends ShuffleReader[K, C] with Logging {

  private val dep = handle.dependency
  private val shuffleClient = ShuffleClient.get(
    handle.appUniqueId,
    handle.lifecycleManagerHost,
    handle.lifecycleManagerPort,
    conf,
    handle.userIdentifier,
    handle.extension)

  private val exceptionRef = new AtomicReference[IOException]
  private val throwsFetchFailure = handle.throwsFetchFailure
  private val encodedAttemptId = SparkCommonUtils.getEncodedAttemptNumber(context)

  override def read(): Iterator[Product2[K, C]] = {

    val serializerInstance = newSerializerInstance(dep)

    val shuffleId = SparkUtils.celebornShuffleId(shuffleClient, handle, context, false)
    shuffleIdTracker.track(handle.shuffleId, shuffleId)
    logDebug(
      s"get shuffleId $shuffleId for appShuffleId ${handle.shuffleId} attemptNum ${context.stageAttemptNumber()}")

    // Update the context task metrics for each record read.
    val metricsCallback = new MetricsCallback {
      override def incBytesRead(bytesWritten: Long): Unit = {
        metrics.incRemoteBytesRead(bytesWritten)
        metrics.incRemoteBlocksFetched(1)
      }

      override def incReadTime(time: Long): Unit =
        metrics.incFetchWaitTime(time)
    }

    if (streamCreatorPool == null) {
      CelebornShuffleReader.synchronized {
        if (streamCreatorPool == null) {
          streamCreatorPool = ThreadUtils.newDaemonCachedThreadPool(
            "celeborn-create-stream-thread",
            conf.readStreamCreatorPoolThreads,
            60)
        }
      }
    }

    // temp final aim: get locationStreamHandlerMap: ConcurrentHashMap[PartitionLocation, PbStreamHandler]
    // first step: update ReduceFileGroups and get relevant partitionLocation for shuffleId and partitionId.
    // to build workerRequestMap

    val startTime = System.currentTimeMillis()
    val fetchTimeoutMs = conf.clientFetchTimeoutMs
    val localFetchEnabled = conf.enableReadLocalShuffleFile
    val localHostAddress = Utils.localHostName(conf)
    val shuffleKey = Utils.makeShuffleKey(handle.appUniqueId, shuffleId)
    // startPartition is irrelevant
    val fileGroups = shuffleClient.updateFileGroup(shuffleId, startPartition)
    // host-port -> (TransportClient, PartitionLocation Array, PbOpenStreamList)
    val workerRequestMap = new util.HashMap[
      String,
      (TransportClient, util.ArrayList[PartitionLocation], PbOpenStreamList.Builder)]()

    // message PbOpenStreamList {
    //  string shuffleKey = 1;
    //  repeated string fileName = 2;
    //  repeated int32 startIndex = 3;
    //  repeated int32 endIndex = 4;
    //  repeated int32 initialCredit = 5;
    //  repeated bool readLocalShuffle = 6;
    // }

    // before batch
    val streams1 = new ConcurrentHashMap[Integer, CelebornInputStream]()
    (startPartition until endPartition).map(partitionId => {
      streamCreatorPool.submit(new Runnable {
        override def run(): Unit = {
          if (exceptionRef.get() == null) {
            try {
              val inputStream = shuffleClient.readPartition(
                shuffleId,
                handle.shuffleId,
                partitionId,
                context.attemptNumber(),
                startMapIndex,
                endMapIndex,
                if (throwsFetchFailure) ExceptionMakerHelper.SHUFFLE_FETCH_FAILURE_EXCEPTION_MAKER
                else null,
                null,
                null,
                fileGroups.mapAttempts,
                metricsCallback)
              streams1.put(partitionId, inputStream)
            } catch {
              case e: IOException =>
                logError(s"Exception caught when readPartition $partitionId!", e)
                exceptionRef.compareAndSet(null, e)
              case e: Throwable =>
                logError(s"Non IOException caught when readPartition $partitionId!", e)
                exceptionRef.compareAndSet(null, new CelebornIOException(e))
            }
          }
        }
      })
    })

    var partCnt = 0

    (startPartition until endPartition).foreach { partitionId =>
      if (fileGroups.partitionGroups.containsKey(partitionId)) {
        fileGroups.partitionGroups.get(partitionId).asScala.foreach { location =>
          partCnt += 1
          val hostPort = location.hostAndFetchPort
          if (!workerRequestMap.containsKey(hostPort)) {
            val client = shuffleClient.getDataClientFactory().createClient(
              location.getHost,
              location.getFetchPort)
            val pbOpenStreamList = PbOpenStreamList.newBuilder()
            pbOpenStreamList.setShuffleKey(shuffleKey)
            workerRequestMap.put(
              hostPort,
              (client, new util.ArrayList[PartitionLocation], pbOpenStreamList))
          }
          val (_, locArr, pbOpenStreamListBuilder) = workerRequestMap.get(hostPort)

          locArr.add(location)
          pbOpenStreamListBuilder.addFileName(location.getFileName)
            .addStartIndex(startMapIndex)
            .addEndIndex(endMapIndex)
          pbOpenStreamListBuilder.addReadLocalShuffle(
            localFetchEnabled && location.getHost.equals(localHostAddress))
        }
      }
    }

    // second step: use workerRequestMap to build locationStreamHandlerMap
    // need to get StreamHandler from FetchHandle in CelebornWorker

    // message PbStreamHandler {
    //  int64 streamId = 1;
    //  int32 numChunks = 2;
    //  repeated int64 chunkOffsets = 3;
    //  string fullPath = 4;
    // }

    val locationStreamHandlerMap: ConcurrentHashMap[PartitionLocation, PbStreamHandler] =
      JavaUtils.newConcurrentHashMap()

    val futures = workerRequestMap.values().asScala.map { entry =>
      streamCreatorPool.submit(new Runnable {
        override def run(): Unit = {
          val (client, locArr, pbOpenStreamListBuilder) = entry
          val msg = new TransportMessage(
            MessageType.BATCH_OPEN_STREAM,
            pbOpenStreamListBuilder.build().toByteArray)

          // message PbStreamHandler {
          //  int64 streamId = 1;
          //  int32 numChunks = 2;
          //  repeated int64 chunkOffsets = 3;
          //  string fullPath = 4;
          // }
          //
          // message PbStreamHandlerOpt {
          //  int32 status = 1;
          //  PbStreamHandler streamHandler = 2;
          //  string errorMsg = 3;
          // }
          //
          // message PbOpenStreamListResponse {
          //   repeated PbStreamHandlerOpt streamHandlerOpt = 2;
          // }

          val pbOpenStreamListResponse =
            try {
              val response = client.sendRpcSync(msg.toByteBuffer, fetchTimeoutMs)
              TransportMessage.fromByteBuffer(response).getParsedPayload[PbOpenStreamListResponse]
            } catch {
              case _: Exception => null
            }
          if (pbOpenStreamListResponse != null) {
            0 until locArr.size() foreach { idx =>
              val streamHandlerOpt = pbOpenStreamListResponse.getStreamHandlerOptList.get(idx)
              if (streamHandlerOpt.getStatus == StatusCode.SUCCESS.getValue) {
                locationStreamHandlerMap.put(locArr.get(idx), streamHandlerOpt.getStreamHandler)
              }
            }
          }
        }
      })
    }.toList
    // wait for all futures to complete
    futures.foreach(f => f.get())
    val end = System.currentTimeMillis()
    logInfo(s"BatchOpenStream for $partCnt cost ${end - startTime}ms")

    // streams. key: partitionId; value: CelebornInputStream, record during iterating and prefetching

    val streams = new ConcurrentHashMap[Integer, CelebornInputStream]()

    def createInputStream(partitionId: Int): Unit = {
      val locations =
        if (fileGroups.partitionGroups.containsKey(partitionId)) {
          new util.ArrayList(fileGroups.partitionGroups.get(partitionId))
        } else new util.ArrayList[PartitionLocation]()
      val streamHandlers =
        if (locations != null) {
          val streamHandlerArr = new util.ArrayList[PbStreamHandler](locations.size())
          locations.asScala.foreach { loc =>
            streamHandlerArr.add(locationStreamHandlerMap.get(loc))
          }
          streamHandlerArr
        } else null
      if (exceptionRef.get() == null) {
        try {
          val inputStream = shuffleClient.readPartition(
            shuffleId,
            handle.shuffleId,
            partitionId,
            encodedAttemptId,
            startMapIndex,
            endMapIndex,
            if (throwsFetchFailure) ExceptionMakerHelper.SHUFFLE_FETCH_FAILURE_EXCEPTION_MAKER
            else null,
            locations,
            // message PbStreamHandler {
            //  int64 streamId = 1;
            //  int32 numChunks = 2;
            //  repeated int64 chunkOffsets = 3;
            //  string fullPath = 4;
            // }
            streamHandlers,
            fileGroups.mapAttempts,
            metricsCallback)
          streams.put(partitionId, inputStream)
        } catch {
          case e: IOException =>
            logError(s"Exception caught when readPartition $partitionId!", e)
            exceptionRef.compareAndSet(null, e)
          case e: Throwable =>
            logError(s"Non IOException caught when readPartition $partitionId!", e)
            exceptionRef.compareAndSet(null, new CelebornIOException(e))
        }
      }
    }

    // third step: prefetch if needed

    val inputStreamCreationWindow = conf.clientInputStreamCreationWindow
    (startPartition until Math.min(
      startPartition + inputStreamCreationWindow,
      endPartition)).foreach(partitionId => {
      streamCreatorPool.submit(new Runnable {
        override def run(): Unit = {
          createInputStream(partitionId)
        }
      })
    })

    // fourth step: iterate to create InputStream and update streams

    val recordIter = (startPartition until endPartition).iterator.map(partitionId => {
      if (handle.numMappers > 0) {
        val startFetchWait = System.nanoTime()
        var inputStream: CelebornInputStream = streams.get(partitionId)
        while (inputStream == null) {
          if (exceptionRef.get() != null) {
            exceptionRef.get() match {
              case ce @ (_: CelebornIOException | _: PartitionUnRetryAbleException) =>
                if (throwsFetchFailure &&
                  shuffleClient.reportShuffleFetchFailure(handle.shuffleId, shuffleId)) {
                  throw new FetchFailedException(
                    null,
                    shuffleId,
                    -1,
                    -1,
                    partitionId,
                    SparkUtils.FETCH_FAILURE_ERROR_MSG + handle.shuffleId + "/" + shuffleId,
                    ce)
                } else
                  throw ce
              case e => throw e
            }
          }
          logInfo("inputStream is null, sleeping...")
          Thread.sleep(50)
          inputStream = streams.get(partitionId)
        }
        metricsCallback.incReadTime(
          TimeUnit.NANOSECONDS.toMillis(System.nanoTime() - startFetchWait))
        // ensure inputStream is closed when task completes
        context.addTaskCompletionListener[Unit](_ => inputStream.close())

        // Advance the input creation window
        if (partitionId + inputStreamCreationWindow < endPartition) {
          streamCreatorPool.submit(new Runnable {
            override def run(): Unit = {
              createInputStream(partitionId + inputStreamCreationWindow)
            }
          })
        }

        (partitionId, inputStream)
      } else {
        (partitionId, CelebornInputStream.empty())
      }
    }).filter {
      case (_, inputStream) => inputStream != CelebornInputStream.empty()
    }.map { case (partitionId, inputStream) =>
      (partitionId, serializerInstance.deserializeStream(inputStream).asKeyValueIterator)
    }.flatMap { case (partitionId, iter) =>
      try {
        iter
//        modifyIter(iter)
      } catch {
        case e @ (_: CelebornIOException | _: PartitionUnRetryAbleException) =>
          if (throwsFetchFailure &&
            shuffleClient.reportShuffleFetchFailure(handle.shuffleId, shuffleId)) {
            throw new FetchFailedException(
              null,
              handle.shuffleId,
              -1,
              -1,
              partitionId,
              SparkUtils.FETCH_FAILURE_ERROR_MSG + handle.shuffleId + "/" + shuffleId,
              e)
          } else
            throw e
      }
    }

//    def modifyIter(iter: Iterator[(Any)]):Iterator[(Any)] = {
//        iter
//    }

    val iterWithUpdatedRecordsRead =
      recordIter.map { record =>
        metrics.incRecordsRead(1)
        record
      }

    val metricIter = CompletionIterator[(Any, Any), Iterator[(Any, Any)]](
      iterWithUpdatedRecordsRead,
      context.taskMetrics().mergeShuffleReadMetrics())

    // An interruptible iterator must be used here in order to support task cancellation
    val interruptibleIter = new InterruptibleIterator[(Any, Any)](context, metricIter)

    // Before, we combine the unsorted records, then sort.
    // When we combine the unsorted records, we us ExternalAppendOnlyMap.
    // They may spill for large data. Then when we sort, we still spill for large data.
    // After, when we sort, we can easily organize the same keys together,
    // and then we no longer have to use ExternalAppendOnlyMap to combine.
    val resultIter: Iterator[Product2[K, C]] = {
      // Sort the output if there is a sort ordering defined.
      if (dep.keyOrdering.isDefined) {
        // Create an ExternalSorter to sort the data.
        val sorter: ExternalSorter[K, _, C] =
          if (dep.aggregator.isDefined) {
            if (dep.mapSideCombine) {
              new ExternalSorter[K, C, C](
                context,
                Option(new Aggregator[K, C, C](
                  identity,
                  dep.aggregator.get.mergeCombiners,
                  dep.aggregator.get.mergeCombiners)),
                ordering = Some(dep.keyOrdering.get),
                serializer = dep.serializer)
            } else {
              new ExternalSorter[K, Nothing, C](
                context,
                dep.aggregator.asInstanceOf[Option[Aggregator[K, Nothing, C]]],
                ordering = Some(dep.keyOrdering.get),
                serializer = dep.serializer)
            }
          } else {
            new ExternalSorter[K, C, C](
              context,
              ordering = Some(dep.keyOrdering.get),
              serializer = dep.serializer)
          }
        sorter.insertAll(interruptibleIter.asInstanceOf[Iterator[(K, Nothing)]])
        context.taskMetrics().incMemoryBytesSpilled(sorter.memoryBytesSpilled)
        context.taskMetrics().incDiskBytesSpilled(sorter.diskBytesSpilled)
        context.taskMetrics().incPeakExecutionMemory(sorter.peakMemoryUsedBytes)
        // Use completion callback to stop sorter if task was finished/cancelled.
        context.addTaskCompletionListener[Unit](_ => {
          sorter.stop()
        })
        CompletionIterator[Product2[K, C], Iterator[Product2[K, C]]](sorter.iterator, sorter.stop())
      } else if (dep.aggregator.isDefined) {
        if (dep.mapSideCombine) {
          // We are reading values that are already combined
          val combinedKeyValuesIterator = interruptibleIter.asInstanceOf[Iterator[(K, C)]]
          dep.aggregator.get.combineCombinersByKey(combinedKeyValuesIterator, context)
        } else {
          // We don't know the value type, but also don't care -- the dependency *should*
          // have made sure its compatible w/ this aggregator, which will convert the value
          // type to the combined type C
          val keyValuesIterator = interruptibleIter.asInstanceOf[Iterator[(K, Nothing)]]
          dep.aggregator.get.combineValuesByKey(keyValuesIterator, context)
        }
      } else {
        interruptibleIter.asInstanceOf[Iterator[(K, C)]]
      }
    }

    // agg first and then sort
    val aggregatedIter: Iterator[Product2[K, C]] =
      if (dep.aggregator.isDefined) {
        if (dep.mapSideCombine) {
          // We are reading values that are already combined
          val combinedKeyValuesIterator = interruptibleIter.asInstanceOf[Iterator[(K, C)]]
          dep.aggregator.get.combineCombinersByKey(combinedKeyValuesIterator, context)
        } else {
          // We don't know the value type, but also don't care -- the dependency *should*
          // have made sure its compatible w/ this aggregator, which will convert the value
          // type to the combined type C
          val keyValuesIterator = interruptibleIter.asInstanceOf[Iterator[(K, Nothing)]]
          dep.aggregator.get.combineValuesByKey(keyValuesIterator, context)
        }
      } else {
        interruptibleIter.asInstanceOf[Iterator[Product2[K, C]]]
      }

    // Sort the output if there is a sort ordering defined.
    val resultIter1 = dep.keyOrdering match {
      case Some(keyOrd: Ordering[K]) =>
        // Create an ExternalSorter to sort the data.
        val sorter =
          new ExternalSorter[K, C, C](context, ordering = Some(keyOrd), serializer = dep.serializer)
        sorter.insertAll(aggregatedIter)
        context.taskMetrics().incMemoryBytesSpilled(sorter.memoryBytesSpilled)
        context.taskMetrics().incDiskBytesSpilled(sorter.diskBytesSpilled)
        context.taskMetrics().incPeakExecutionMemory(sorter.peakMemoryUsedBytes)
        // Use completion callback to stop sorter if task was finished/cancelled.
        context.addTaskCompletionListener[Unit](_ => {
          sorter.stop()
        })
        CompletionIterator[Product2[K, C], Iterator[Product2[K, C]]](sorter.iterator, sorter.stop())
      case None =>
        aggregatedIter
    }

    resultIter match {
      case _: InterruptibleIterator[Product2[K, C]] => resultIter
      case _ =>
        // Use another interruptible iterator here to support task cancellation as aggregator
        // or(and) sorter may have consumed previous interruptible iterator.
        new InterruptibleIterator[Product2[K, C]](context, resultIter)
    }
  }

  def newSerializerInstance(dep: ShuffleDependency[K, _, C]): SerializerInstance = {
    dep.serializer.newInstance()
  }

}

object CelebornShuffleReader {
  var streamCreatorPool: ThreadPoolExecutor = null
}<|MERGE_RESOLUTION|>--- conflicted
+++ resolved
@@ -21,15 +21,18 @@
 import java.util
 import java.util.concurrent.{ConcurrentHashMap, ThreadPoolExecutor, TimeUnit}
 import java.util.concurrent.atomic.AtomicReference
+
 import scala.collection.JavaConverters._
+
 import org.apache.spark.{Aggregator, InterruptibleIterator, ShuffleDependency, TaskContext}
 import org.apache.spark.celeborn.ExceptionMakerHelper
 import org.apache.spark.internal.Logging
 import org.apache.spark.serializer.SerializerInstance
-import org.apache.spark.shuffle.{FetchFailedException, ShuffleReadMetricsReporter, ShuffleReader}
+import org.apache.spark.shuffle.{FetchFailedException, ShuffleReader, ShuffleReadMetricsReporter}
 import org.apache.spark.shuffle.celeborn.CelebornShuffleReader.streamCreatorPool
 import org.apache.spark.util.CompletionIterator
 import org.apache.spark.util.collection.ExternalSorter
+
 import org.apache.celeborn.client.ShuffleClient
 import org.apache.celeborn.client.read.{CelebornInputStream, MetricsCallback}
 import org.apache.celeborn.common.CelebornConf
@@ -39,12 +42,6 @@
 import org.apache.celeborn.common.protocol.{MessageType, PartitionLocation, PbOpenStreamList, PbOpenStreamListResponse, PbStreamHandler}
 import org.apache.celeborn.common.protocol.message.StatusCode
 import org.apache.celeborn.common.util.{JavaUtils, ThreadUtils, Utils}
-<<<<<<< HEAD
-
-import scala.collection.Iterator
-import scala.reflect.ClassTag.Any
-=======
->>>>>>> 5875f687
 
 class CelebornShuffleReader[K, C](
     handle: CelebornShuffleHandle[K, _, C],
@@ -102,10 +99,6 @@
       }
     }
 
-    // temp final aim: get locationStreamHandlerMap: ConcurrentHashMap[PartitionLocation, PbStreamHandler]
-    // first step: update ReduceFileGroups and get relevant partitionLocation for shuffleId and partitionId.
-    // to build workerRequestMap
-
     val startTime = System.currentTimeMillis()
     val fetchTimeoutMs = conf.clientFetchTimeoutMs
     val localFetchEnabled = conf.enableReadLocalShuffleFile
@@ -117,49 +110,6 @@
     val workerRequestMap = new util.HashMap[
       String,
       (TransportClient, util.ArrayList[PartitionLocation], PbOpenStreamList.Builder)]()
-
-    // message PbOpenStreamList {
-    //  string shuffleKey = 1;
-    //  repeated string fileName = 2;
-    //  repeated int32 startIndex = 3;
-    //  repeated int32 endIndex = 4;
-    //  repeated int32 initialCredit = 5;
-    //  repeated bool readLocalShuffle = 6;
-    // }
-
-    // before batch
-    val streams1 = new ConcurrentHashMap[Integer, CelebornInputStream]()
-    (startPartition until endPartition).map(partitionId => {
-      streamCreatorPool.submit(new Runnable {
-        override def run(): Unit = {
-          if (exceptionRef.get() == null) {
-            try {
-              val inputStream = shuffleClient.readPartition(
-                shuffleId,
-                handle.shuffleId,
-                partitionId,
-                context.attemptNumber(),
-                startMapIndex,
-                endMapIndex,
-                if (throwsFetchFailure) ExceptionMakerHelper.SHUFFLE_FETCH_FAILURE_EXCEPTION_MAKER
-                else null,
-                null,
-                null,
-                fileGroups.mapAttempts,
-                metricsCallback)
-              streams1.put(partitionId, inputStream)
-            } catch {
-              case e: IOException =>
-                logError(s"Exception caught when readPartition $partitionId!", e)
-                exceptionRef.compareAndSet(null, e)
-              case e: Throwable =>
-                logError(s"Non IOException caught when readPartition $partitionId!", e)
-                exceptionRef.compareAndSet(null, new CelebornIOException(e))
-            }
-          }
-        }
-      })
-    })
 
     var partCnt = 0
 
@@ -190,16 +140,6 @@
       }
     }
 
-    // second step: use workerRequestMap to build locationStreamHandlerMap
-    // need to get StreamHandler from FetchHandle in CelebornWorker
-
-    // message PbStreamHandler {
-    //  int64 streamId = 1;
-    //  int32 numChunks = 2;
-    //  repeated int64 chunkOffsets = 3;
-    //  string fullPath = 4;
-    // }
-
     val locationStreamHandlerMap: ConcurrentHashMap[PartitionLocation, PbStreamHandler] =
       JavaUtils.newConcurrentHashMap()
 
@@ -210,24 +150,6 @@
           val msg = new TransportMessage(
             MessageType.BATCH_OPEN_STREAM,
             pbOpenStreamListBuilder.build().toByteArray)
-
-          // message PbStreamHandler {
-          //  int64 streamId = 1;
-          //  int32 numChunks = 2;
-          //  repeated int64 chunkOffsets = 3;
-          //  string fullPath = 4;
-          // }
-          //
-          // message PbStreamHandlerOpt {
-          //  int32 status = 1;
-          //  PbStreamHandler streamHandler = 2;
-          //  string errorMsg = 3;
-          // }
-          //
-          // message PbOpenStreamListResponse {
-          //   repeated PbStreamHandlerOpt streamHandlerOpt = 2;
-          // }
-
           val pbOpenStreamListResponse =
             try {
               val response = client.sendRpcSync(msg.toByteBuffer, fetchTimeoutMs)
@@ -250,8 +172,6 @@
     futures.foreach(f => f.get())
     val end = System.currentTimeMillis()
     logInfo(s"BatchOpenStream for $partCnt cost ${end - startTime}ms")
-
-    // streams. key: partitionId; value: CelebornInputStream, record during iterating and prefetching
 
     val streams = new ConcurrentHashMap[Integer, CelebornInputStream]()
 
@@ -280,12 +200,6 @@
             if (throwsFetchFailure) ExceptionMakerHelper.SHUFFLE_FETCH_FAILURE_EXCEPTION_MAKER
             else null,
             locations,
-            // message PbStreamHandler {
-            //  int64 streamId = 1;
-            //  int32 numChunks = 2;
-            //  repeated int64 chunkOffsets = 3;
-            //  string fullPath = 4;
-            // }
             streamHandlers,
             fileGroups.mapAttempts,
             metricsCallback)
@@ -301,8 +215,6 @@
       }
     }
 
-    // third step: prefetch if needed
-
     val inputStreamCreationWindow = conf.clientInputStreamCreationWindow
     (startPartition until Math.min(
       startPartition + inputStreamCreationWindow,
@@ -313,8 +225,6 @@
         }
       })
     })
-
-    // fourth step: iterate to create InputStream and update streams
 
     val recordIter = (startPartition until endPartition).iterator.map(partitionId => {
       if (handle.numMappers > 0) {
@@ -328,7 +238,7 @@
                   shuffleClient.reportShuffleFetchFailure(handle.shuffleId, shuffleId)) {
                   throw new FetchFailedException(
                     null,
-                    shuffleId,
+                    handle.shuffleId,
                     -1,
                     -1,
                     partitionId,
@@ -368,7 +278,6 @@
     }.flatMap { case (partitionId, iter) =>
       try {
         iter
-//        modifyIter(iter)
       } catch {
         case e @ (_: CelebornIOException | _: PartitionUnRetryAbleException) =>
           if (throwsFetchFailure &&
@@ -386,10 +295,6 @@
       }
     }
 
-//    def modifyIter(iter: Iterator[(Any)]):Iterator[(Any)] = {
-//        iter
-//    }
-
     val iterWithUpdatedRecordsRead =
       recordIter.map { record =>
         metrics.incRecordsRead(1)
@@ -403,11 +308,6 @@
     // An interruptible iterator must be used here in order to support task cancellation
     val interruptibleIter = new InterruptibleIterator[(Any, Any)](context, metricIter)
 
-    // Before, we combine the unsorted records, then sort.
-    // When we combine the unsorted records, we us ExternalAppendOnlyMap.
-    // They may spill for large data. Then when we sort, we still spill for large data.
-    // After, when we sort, we can easily organize the same keys together,
-    // and then we no longer have to use ExternalAppendOnlyMap to combine.
     val resultIter: Iterator[Product2[K, C]] = {
       // Sort the output if there is a sort ordering defined.
       if (dep.keyOrdering.isDefined) {
@@ -462,43 +362,6 @@
       }
     }
 
-    // agg first and then sort
-    val aggregatedIter: Iterator[Product2[K, C]] =
-      if (dep.aggregator.isDefined) {
-        if (dep.mapSideCombine) {
-          // We are reading values that are already combined
-          val combinedKeyValuesIterator = interruptibleIter.asInstanceOf[Iterator[(K, C)]]
-          dep.aggregator.get.combineCombinersByKey(combinedKeyValuesIterator, context)
-        } else {
-          // We don't know the value type, but also don't care -- the dependency *should*
-          // have made sure its compatible w/ this aggregator, which will convert the value
-          // type to the combined type C
-          val keyValuesIterator = interruptibleIter.asInstanceOf[Iterator[(K, Nothing)]]
-          dep.aggregator.get.combineValuesByKey(keyValuesIterator, context)
-        }
-      } else {
-        interruptibleIter.asInstanceOf[Iterator[Product2[K, C]]]
-      }
-
-    // Sort the output if there is a sort ordering defined.
-    val resultIter1 = dep.keyOrdering match {
-      case Some(keyOrd: Ordering[K]) =>
-        // Create an ExternalSorter to sort the data.
-        val sorter =
-          new ExternalSorter[K, C, C](context, ordering = Some(keyOrd), serializer = dep.serializer)
-        sorter.insertAll(aggregatedIter)
-        context.taskMetrics().incMemoryBytesSpilled(sorter.memoryBytesSpilled)
-        context.taskMetrics().incDiskBytesSpilled(sorter.diskBytesSpilled)
-        context.taskMetrics().incPeakExecutionMemory(sorter.peakMemoryUsedBytes)
-        // Use completion callback to stop sorter if task was finished/cancelled.
-        context.addTaskCompletionListener[Unit](_ => {
-          sorter.stop()
-        })
-        CompletionIterator[Product2[K, C], Iterator[Product2[K, C]]](sorter.iterator, sorter.stop())
-      case None =>
-        aggregatedIter
-    }
-
     resultIter match {
       case _: InterruptibleIterator[Product2[K, C]] => resultIter
       case _ =>
